//
//  PickerView.swift
//
//  Created by Filipe Alvarenga on 19/05/15.
//  Copyright (c) 2015 Filipe Alvarenga. All rights reserved.
//
//  Permission is hereby granted, free of charge, to any person obtaining a copy
//  of this software and associated documentation files (the "Software"), to deal
//  in the Software without restriction, including without limitation the rights
//  to use, copy, modify, merge, publish, distribute, sublicense, and/or sell
//  copies of the Software, and to permit persons to whom the Software is
//  furnished to do so, subject to the following conditions:
//
//  The above copyright notice and this permission notice shall be included in
//  all copies or substantial portions of the Software.
//
//  THE SOFTWARE IS PROVIDED "AS IS", WITHOUT WARRANTY OF ANY KIND, EXPRESS OR
//  IMPLIED, INCLUDING BUT NOT LIMITED TO THE WARRANTIES OF MERCHANTABILITY,
//  FITNESS FOR A PARTICULAR PURPOSE AND NONINFRINGEMENT. IN NO EVENT SHALL THE
//  AUTHORS OR COPYRIGHT HOLDERS BE LIABLE FOR ANY CLAIM, DAMAGES OR OTHER
//  LIABILITY, WHETHER IN AN ACTION OF CONTRACT, TORT OR OTHERWISE, ARISING FROM,
//  OUT OF OR IN CONNECTION WITH THE SOFTWARE OR THE USE OR OTHER DEALINGS IN
//  THE SOFTWARE.

import UIKit

// MARK: - Protocols

@objc public protocol PickerViewDataSource: class {
    func pickerViewNumberOfRows(_ pickerView: PickerView) -> Int
    func pickerView(_ pickerView: PickerView, titleForRow row: Int, index: Int) -> String
}

@objc public protocol PickerViewDelegate: class {
    func pickerViewHeightForRows(_ pickerView: PickerView) -> CGFloat
    @objc optional func pickerView(_ pickerView: PickerView, didSelectRow row: Int, index: Int)
    @objc optional func pickerView(_ pickerView: PickerView, didTapRow row: Int, index: Int)
    @objc optional func pickerView(_ pickerView: PickerView, styleForLabel label: UILabel, highlighted: Bool)
    @objc optional func pickerView(_ pickerView: PickerView, viewForRow row: Int, index: Int, highlighted: Bool, reusingView view: UIView?) -> UIView?
}

open class PickerView: UIView {
    
    // MARK: Nested Types
    
    fileprivate class SimplePickerTableViewCell: UITableViewCell {
        lazy var titleLabel: UILabel = {
            let titleLabel = UILabel(frame: CGRect(x: 0.0, y: 0.0, width: self.contentView.frame.width, height: self.contentView.frame.height))
            titleLabel.textAlignment = .center
            
            return titleLabel
        }()
        
        var customView: UIView?
    }
    
    /**
        ScrollingStyle Enum.
    
        - parameter Default: Show only the number of rows informed in data source.
    
        - parameter Infinite: Loop through the data source offering a infinite scrolling experience to the user.
    */
    
    @objc public enum ScrollingStyle: Int {
        case `default`, infinite
    }
    
    /**
        SelectionStyle Enum.
    
        - parameter None: Don't uses any aditional view to highlight the selection, only the label style customization provided by delegate.
    
        - parameter DefaultIndicator: Provide a simple selection indicator on the bottom of the highlighted row with full width and 2pt of height.
                                  The default color is its superview `tintColor` but you have free access to customize the DefaultIndicator through the `defaultSelectionIndicator` property.
    
        - parameter Overlay: Provide a full width and height (the height you provided on delegate) view that overlay the highlighted row.
                         The default color is its superview `tintColor` and the alpha is set to 0.25, but you have free access to customize it through the `selectionOverlay` property.
                         Tip: You can set the alpha to 1.0 and background color to .clearColor() and add your custom selection view to make it looks as you want 
                         (don't forget to properly add the constraints related to `selectionOverlay` to keep your experience with any screen size).
    
        - parameter Image: Provide a full width and height image view selection indicator (the height you provided on delegate) without any image.
                       You must have a selection indicator as a image and set it to the image view through the `selectionImageView` property.
    */
    
    @objc public enum SelectionStyle: Int {
        case none, defaultIndicator, overlay, image
    }
    
    // MARK: Properties
    
    var enabled = true {
        didSet {
            if enabled {
                turnPickerViewOn()
            } else {
                turnPickerViewOff()
            }
        }
    }
    
    fileprivate var selectionOverlayH: NSLayoutConstraint!
    fileprivate var selectionImageH: NSLayoutConstraint!
    fileprivate var selectionIndicatorB: NSLayoutConstraint!
    fileprivate var pickerCellBackgroundColor: UIColor?
    
    var numberOfRowsByDataSource: Int {
        get {
            return dataSource?.pickerViewNumberOfRows(self) ?? 0
        }
    }
    
    var rowHeight: CGFloat {
        get {
            return delegate?.pickerViewHeightForRows(self) ?? 0
        }
    }
    
    override open var backgroundColor: UIColor? {
        didSet {
            self.tableView.backgroundColor = self.backgroundColor
            self.pickerCellBackgroundColor = self.backgroundColor
        }
    }
    
    fileprivate let pickerViewCellIdentifier = "pickerViewCell"
    
    open weak var dataSource: PickerViewDataSource?
    open weak var delegate: PickerViewDelegate?
    
    open lazy var defaultSelectionIndicator: UIView = {
        let selectionIndicator = UIView()
        selectionIndicator.backgroundColor = self.tintColor
        selectionIndicator.alpha = 0.0
        
        return selectionIndicator
    }()
    
    open lazy var selectionOverlay: UIView = {
        let selectionOverlay = UIView()
        selectionOverlay.backgroundColor = self.tintColor
        selectionOverlay.alpha = 0.0
        
        return selectionOverlay
    }()
    
    open lazy var selectionImageView: UIImageView = {
        let selectionImageView = UIImageView()
        selectionImageView.alpha = 0.0
        
        return selectionImageView
    }()
    
    lazy var tableView: UITableView = {
        let tableView = UITableView()
        
        return tableView
    }()
    
    fileprivate var infinityRowsMultiplier: Int = 1
    open var currentSelectedRow: Int!
    open var currentSelectedIndex: Int {
        get {
            return indexForRow(currentSelectedRow)
        }
    }
    
    fileprivate var firstTimeOrientationChanged = true
    fileprivate var orientationChanged = false
    fileprivate var isScrolling = false
    fileprivate var setupHasBeenDone = false
    
    open var scrollingStyle = ScrollingStyle.default {
        didSet {
            switch scrollingStyle {
            case .default:
                infinityRowsMultiplier = 1
            case .infinite:
                infinityRowsMultiplier = generateInfinityRowsMultiplier()
            }
        }
    }
    
    open var selectionStyle = SelectionStyle.none {
        didSet {
            switch selectionStyle {
            case .defaultIndicator:
                defaultSelectionIndicator.alpha = 1.0
                selectionOverlay.alpha = 0.0
                selectionImageView.alpha = 0.0
            case .overlay:
                selectionOverlay.alpha = 0.25
                defaultSelectionIndicator.alpha = 0.0
                selectionImageView.alpha = 0.0
            case .image:
                selectionImageView.alpha = 1.0
                selectionOverlay.alpha = 0.0
                defaultSelectionIndicator.alpha = 0.0
            case .none:
                selectionOverlay.alpha = 0.0
                defaultSelectionIndicator.alpha = 0.0
                selectionImageView.alpha = 0.0
            }
        }
    }
    
    // MARK: Initialization
    
    required public init?(coder aDecoder: NSCoder) {
        super.init(coder: aDecoder)
    }
    
    override public init(frame: CGRect) {
        super.init(frame: frame)
    }
    
    // MARK: Subviews Setup
    
    fileprivate func setup() {
        infinityRowsMultiplier = generateInfinityRowsMultiplier()
        
        // Setup subviews constraints and apperance
        translatesAutoresizingMaskIntoConstraints = false
        setupTableView()
        setupSelectionOverlay()
        setupSelectionImageView()
        setupDefaultSelectionIndicator()
        
<<<<<<< HEAD
        self.tableView.delegate = self
        self.tableView.dataSource = self
        self.tableView.reloadData()
        
        // This needs to be done after a delay - I am guessing it basically needs to be called once 
        // the view is already displaying
        dispatch_async(dispatch_get_main_queue(),{
            // Some UI Adjustments we need to do after setting UITableView data source & delegate.
            self.configureFirstSelection()
            self.adjustSelectionOverlayHeightConstraint()
        })
=======
        // Setup UITableView data source & delegate in background
        // Reason: When PickerView scrollingStyle is set to .Infinite and the data source is huge, setting UITableView data source & delegate
        // on main queue can causes a little delay in the transition animation (push or modal animation)
        let priority = DispatchQueue.GlobalQueuePriority.background
        DispatchQueue.global(priority: priority).async {
            self.tableView.delegate = self
            self.tableView.dataSource = self
            self.tableView.reloadData()
            
            DispatchQueue.main.async(execute: {
                // Some UI Adjustments we need to do after setting UITableView data source & delegate.
                self.configureFirstSelection()
                self.adjustSelectionOverlayHeightConstraint()
            })
        }
>>>>>>> 3c2e6064
    }
    
    fileprivate func setupTableView() {
        tableView.backgroundColor = .clear
        tableView.separatorStyle = .none
        tableView.separatorColor = .none
        tableView.allowsSelection = true
        tableView.allowsMultipleSelection = false
        tableView.showsVerticalScrollIndicator = false
        tableView.showsHorizontalScrollIndicator = false
        tableView.scrollsToTop = false
        tableView.register(SimplePickerTableViewCell.classForCoder(), forCellReuseIdentifier: self.pickerViewCellIdentifier)
        tableView.translatesAutoresizingMaskIntoConstraints = false
        addSubview(tableView)
        
        let tableViewH = NSLayoutConstraint(item: tableView, attribute: .height, relatedBy: .equal, toItem: self,
                                                attribute: .height, multiplier: 1, constant: 0)
        addConstraint(tableViewH)
        
        let tableViewW = NSLayoutConstraint(item: tableView, attribute: .width, relatedBy: .equal, toItem: self,
                                                attribute: .width, multiplier: 1, constant: 0)
        addConstraint(tableViewW)
        
        let tableViewL = NSLayoutConstraint(item: tableView, attribute: .leading, relatedBy: .equal, toItem: self,
                                                attribute: .leading, multiplier: 1, constant: 0)
        addConstraint(tableViewL)
        
        let tableViewTop = NSLayoutConstraint(item: tableView, attribute: .top, relatedBy: .equal, toItem: self,
                                                attribute: .top, multiplier: 1, constant: 0)
        addConstraint(tableViewTop)
        
        let tableViewBottom = NSLayoutConstraint(item: tableView, attribute: .bottom, relatedBy: .equal, toItem: self,
                                                    attribute: .bottom, multiplier: 1, constant: 0)
        addConstraint(tableViewBottom)
        
        let tableViewT = NSLayoutConstraint(item: tableView, attribute: .trailing, relatedBy: .equal, toItem: self,
                                                attribute: .trailing, multiplier: 1, constant: 0)
        addConstraint(tableViewT)
    }
    
    fileprivate func setupSelectionOverlay() {
        selectionOverlay.isUserInteractionEnabled = false
        selectionOverlay.translatesAutoresizingMaskIntoConstraints = false
        self.addSubview(selectionOverlay)
        
        selectionOverlayH = NSLayoutConstraint(item: selectionOverlay, attribute: .height, relatedBy: .equal, toItem: nil,
                                                attribute: .notAnAttribute, multiplier: 1, constant: rowHeight)
        self.addConstraint(selectionOverlayH)
        
        let selectionOverlayW = NSLayoutConstraint(item: selectionOverlay, attribute: .width, relatedBy: .equal, toItem: self,
                                                    attribute: .width, multiplier: 1, constant: 0)
        addConstraint(selectionOverlayW)
        
        let selectionOverlayL = NSLayoutConstraint(item: selectionOverlay, attribute: .leading, relatedBy: .equal, toItem: self,
                                                    attribute: .leading, multiplier: 1, constant: 0)
        addConstraint(selectionOverlayL)
        
        let selectionOverlayT = NSLayoutConstraint(item: selectionOverlay, attribute: .trailing, relatedBy: .equal, toItem: self,
                                                    attribute: .trailing, multiplier: 1, constant: 0)
        addConstraint(selectionOverlayT)
        
        let selectionOverlayY = NSLayoutConstraint(item: selectionOverlay, attribute: .centerY, relatedBy: .equal, toItem: self,
                                                    attribute: .centerY, multiplier: 1, constant: 0)
        addConstraint(selectionOverlayY)
    }
    
    fileprivate func setupSelectionImageView() {
        selectionImageView.isUserInteractionEnabled = false
        selectionImageView.translatesAutoresizingMaskIntoConstraints = false
        self.addSubview(selectionImageView)
        
        selectionImageH = NSLayoutConstraint(item: selectionImageView, attribute: .height, relatedBy: .equal, toItem: nil,
                                                attribute: .notAnAttribute, multiplier: 1, constant: rowHeight)
        self.addConstraint(selectionImageH)
        
        let selectionImageW = NSLayoutConstraint(item: selectionImageView, attribute: .width, relatedBy: .equal, toItem: self,
                                                    attribute: .width, multiplier: 1, constant: 0)
        addConstraint(selectionImageW)
        
        let selectionImageL = NSLayoutConstraint(item: selectionImageView, attribute: .leading, relatedBy: .equal, toItem: self,
                                                    attribute: .leading, multiplier: 1, constant: 0)
        addConstraint(selectionImageL)
        
        let selectionImageT = NSLayoutConstraint(item: selectionImageView, attribute: .trailing, relatedBy: .equal, toItem: self,
                                                    attribute: .trailing, multiplier: 1, constant: 0)
        addConstraint(selectionImageT)
        
        let selectionImageY = NSLayoutConstraint(item: selectionImageView, attribute: .centerY, relatedBy: .equal, toItem: self,
                                                    attribute: .centerY, multiplier: 1, constant: 0)
        addConstraint(selectionImageY)
    }
    
    fileprivate func setupDefaultSelectionIndicator() {
        defaultSelectionIndicator.translatesAutoresizingMaskIntoConstraints = false
        addSubview(defaultSelectionIndicator)
        
        let selectionIndicatorH = NSLayoutConstraint(item: defaultSelectionIndicator, attribute: .height, relatedBy: .equal, toItem: nil,
                                                        attribute: .notAnAttribute, multiplier: 1, constant: 2.0)
        addConstraint(selectionIndicatorH)
        
        let selectionIndicatorW = NSLayoutConstraint(item: defaultSelectionIndicator, attribute: .width, relatedBy: .equal,
                                                        toItem: self, attribute: .width, multiplier: 1, constant: 0)
        addConstraint(selectionIndicatorW)
        
        let selectionIndicatorL = NSLayoutConstraint(item: defaultSelectionIndicator, attribute: .leading, relatedBy: .equal,
                                                        toItem: self, attribute: .leading, multiplier: 1, constant: 0)
        addConstraint(selectionIndicatorL)
        
        selectionIndicatorB = NSLayoutConstraint(item: defaultSelectionIndicator, attribute: .bottom, relatedBy: .equal,
                                                    toItem: self, attribute: .centerY, multiplier: 1, constant: (rowHeight / 2))
        addConstraint(selectionIndicatorB)
        
        let selectionIndicatorT = NSLayoutConstraint(item: defaultSelectionIndicator, attribute: .trailing, relatedBy: .equal,
                                                        toItem: self, attribute: .trailing, multiplier: 1, constant: 0)
        addConstraint(selectionIndicatorT)
    }
    
    // MARK: Infinite Scrolling Helpers
    
    fileprivate func generateInfinityRowsMultiplier() -> Int {
        if scrollingStyle == .default {
            return 1
        }
    
        if numberOfRowsByDataSource > 100 {
            return 100
        } else if numberOfRowsByDataSource < 100 && numberOfRowsByDataSource > 50 {
            return 200
        } else if numberOfRowsByDataSource < 50 && numberOfRowsByDataSource > 25 {
            return 400
        } else {
            return 800
        }
    }
    
    // MARK: Life Cycle
    
    open override func willMove(toWindow newWindow: UIWindow?) {
        super.willMove(toWindow: newWindow)
        
        if let _ = newWindow {
            NotificationCenter.default.addObserver(self, selector: #selector(PickerView.adjustCurrentSelectedAfterOrientationChanges),
                                                            name: NSNotification.Name.UIDeviceOrientationDidChange, object: nil)
        } else {
            NotificationCenter.default.removeObserver(self, name: NSNotification.Name.UIDeviceOrientationDidChange, object: nil)
        }
    }
    
    override open func layoutSubviews() {
        super.layoutSubviews()
        
        if !setupHasBeenDone {
            setup()
            setupHasBeenDone = true
        }
    }
    
    fileprivate func adjustSelectionOverlayHeightConstraint() {
        if selectionOverlayH.constant != rowHeight || selectionImageH.constant != rowHeight || selectionIndicatorB.constant != (rowHeight / 2) {
            selectionOverlayH.constant = rowHeight
            selectionImageH.constant = rowHeight
            selectionIndicatorB.constant = -(rowHeight / 2)
            layoutIfNeeded()
        }
    }
    
    func adjustCurrentSelectedAfterOrientationChanges() {
        setNeedsLayout()
        layoutIfNeeded()
        
        // Configure the PickerView to select the middle row when the orientation changes during scroll
        if isScrolling {
            let middleRow = Int(ceil(Float(numberOfRowsByDataSource) / 2.0))
            selectedNearbyToMiddleRow(middleRow)
        } else {
            let rowToSelect = currentSelectedRow != nil ? currentSelectedRow : Int(ceil(Float(numberOfRowsByDataSource) / 2.0))
            selectedNearbyToMiddleRow(rowToSelect!)
        }
        
        if firstTimeOrientationChanged {
            firstTimeOrientationChanged = false
            return
        }
        
        if !isScrolling {
            return
        }
        
        orientationChanged = true
    }
    
    fileprivate func indexForRow(_ row: Int) -> Int {
        return row % (numberOfRowsByDataSource > 0 ? numberOfRowsByDataSource : 1)
    }
    
    // MARK: - Actions
    
    /**
        Selects the nearby to middle row that matches with the provided index.
    
        - parameter row: A valid index provided by Data Source.
    */
    fileprivate func selectedNearbyToMiddleRow(_ row: Int) {
        currentSelectedRow = row
        tableView.reloadData()
        
        repeat {
            // This line adjust the contentInset to UIEdgeInsetZero because when the PickerView are inside of a UIViewController 
            // presented by a UINavigation controller, the tableView contentInset is affected.
            tableView.contentInset = UIEdgeInsets.zero
            
            let indexOfSelectedRow = visibleIndexOfSelectedRow()
            tableView.setContentOffset(CGPoint(x: 0.0, y: CGFloat(indexOfSelectedRow) * rowHeight), animated: false)
            
            delegate?.pickerView?(self, didSelectRow: currentSelectedRow, index: currentSelectedIndex)
            
        } while !(numberOfRowsByDataSource > 0 && tableView.numberOfRows(inSection: 0) > 0)
    }
    
    /**
        Selects literally the row with index that the user tapped.
    
        - parameter row: The row index that the user tapped, i.e. the Data Source index times the `infinityRowsMultiplier`.
    */
    fileprivate func selectTappedRow(_ row: Int) {
        delegate?.pickerView?(self, didTapRow: row, index: indexForRow(row))
        selectRow(row, animated: true)
    }
    
    /**
        Configure the first row selection: If some pre-selected row was set, we select it, else we select the nearby to middle at all.
    */
    fileprivate func configureFirstSelection() {
        let rowToSelect = currentSelectedRow != nil ? currentSelectedRow : Int(ceil(Float(numberOfRowsByDataSource) / 2.0))
        selectedNearbyToMiddleRow(rowToSelect!)
    }
    
    fileprivate func turnPickerViewOn() {
        tableView.isScrollEnabled = true
    }
    
    fileprivate func turnPickerViewOff() {
        tableView.isScrollEnabled = false
    }
    
    /**
        This is an private helper that we use to reach the visible index of the current selected row. 
        Because of we multiply the rows several times to create an Infinite Scrolling experience, the index of a visible selected row may
        not be the same as the index provided on Data Source.
    
        - returns: The visible index of current selected row.
    */
    fileprivate func visibleIndexOfSelectedRow() -> Int {
        let middleMultiplier = scrollingStyle == .infinite ? (infinityRowsMultiplier / 2) : infinityRowsMultiplier
        let middleIndex = numberOfRowsByDataSource * middleMultiplier
        let indexForSelectedRow: Int
    
        if let _ = currentSelectedRow , scrollingStyle == .default && currentSelectedRow == 0 {
            indexForSelectedRow = 0
        } else if let _ = currentSelectedRow {
            indexForSelectedRow = middleIndex - (numberOfRowsByDataSource - currentSelectedRow)
        } else {
            let middleRow = Int(ceil(Float(numberOfRowsByDataSource) / 2.0))
            indexForSelectedRow = middleIndex - (numberOfRowsByDataSource - middleRow)
        }
        
        return indexForSelectedRow
    }
    
    open func selectRow(_ row : Int, animated: Bool) {
        
        var finalRow = row;
        
        if (scrollingStyle == .infinite && row < numberOfRowsByDataSource) {
            let selectedRow = currentSelectedRow ?? Int(ceil(Float(numberOfRowsByDataSource) / 2.0))
            let diff = (row % numberOfRowsByDataSource) - (selectedRow % numberOfRowsByDataSource)
            finalRow = selectedRow + diff
        }
        
        currentSelectedRow = finalRow
        
        delegate?.pickerView?(self, didSelectRow: currentSelectedRow, index: currentSelectedIndex)
        
        tableView.setContentOffset(CGPoint(x: 0.0, y: CGFloat(finalRow) * rowHeight), animated: animated)
    }
    
}

extension PickerView: UITableViewDataSource {
    
    // MARK: UITableViewDataSource
    
    public func tableView(_ tableView: UITableView, numberOfRowsInSection section: Int) -> Int {
        return numberOfRowsByDataSource * infinityRowsMultiplier
    }
    
    public func tableView(_ tableView: UITableView, cellForRowAt indexPath: IndexPath) -> UITableViewCell {
        
        let indexOfSelectedRow = visibleIndexOfSelectedRow()
        
        let pickerViewCell = tableView.dequeueReusableCell(withIdentifier: pickerViewCellIdentifier, for: indexPath) as! SimplePickerTableViewCell
        
        let view = delegate?.pickerView?(self, viewForRow: (indexPath as NSIndexPath).row, index: indexForRow((indexPath as NSIndexPath).row), highlighted: (indexPath as NSIndexPath).row == indexOfSelectedRow, reusingView: pickerViewCell.customView)
        
        pickerViewCell.selectionStyle = .none
        pickerViewCell.backgroundColor = pickerCellBackgroundColor ?? UIColor.white
        
        if (view != nil) {
            var frame = view!.frame
            frame.origin.y = (indexPath as NSIndexPath).row == 0 ? (self.frame.height / 2) - (rowHeight / 2) : 0.0
            view!.frame = frame
            pickerViewCell.customView = view
            pickerViewCell.contentView.addSubview(pickerViewCell.customView!)
            
        } else {
            // As the first row have a different size to fit in the middle of the PickerView and rows below, the titleLabel position must be adjusted.
            let centerY = (indexPath as NSIndexPath).row == 0 ? (self.frame.height / 2) - (rowHeight / 2) : 0.0
            
            pickerViewCell.titleLabel.frame = CGRect(x: 0.0, y: centerY, width: frame.width, height: rowHeight)
            
            pickerViewCell.contentView.addSubview(pickerViewCell.titleLabel)
            pickerViewCell.titleLabel.backgroundColor = UIColor.clear
            pickerViewCell.titleLabel.text = dataSource?.pickerView(self, titleForRow: (indexPath as NSIndexPath).row, index: indexForRow((indexPath as NSIndexPath).row))
            
            delegate?.pickerView?(self, styleForLabel: pickerViewCell.titleLabel, highlighted: (indexPath as NSIndexPath).row == indexOfSelectedRow)
        }
        
        return pickerViewCell
    }
    
}

extension PickerView: UITableViewDelegate {
    
    // MARK: UITableViewDelegate
    
    public func tableView(_ tableView: UITableView, didSelectRowAt indexPath: IndexPath) {
        selectTappedRow((indexPath as NSIndexPath).row)
    }
    
    public func tableView(_ tableView: UITableView, heightForRowAt indexPath: IndexPath) -> CGFloat {
        let numberOfRowsInPickerView = dataSource!.pickerViewNumberOfRows(self) * infinityRowsMultiplier
        
        // When the scrolling reach the end on top/bottom we need to set the first/last row to appear in the center of PickerView, so that row must be bigger.
        if (indexPath as NSIndexPath).row == 0 {
            return (frame.height / 2) + (rowHeight / 2)
        } else if numberOfRowsInPickerView > 0 && (indexPath as NSIndexPath).row == numberOfRowsInPickerView - 1 {
            return (frame.height / 2) + (rowHeight / 2)
        }
        
        return rowHeight
    }
    
}

extension PickerView: UIScrollViewDelegate {
    
    // MARK: UIScrollViewDelegate
    
    public func scrollViewWillBeginDragging(_ scrollView: UIScrollView) {
        isScrolling = true
    }
    
    public func scrollViewWillEndDragging(_ scrollView: UIScrollView, withVelocity velocity: CGPoint, targetContentOffset: UnsafeMutablePointer<CGPoint>) {
        let partialRow = Float(targetContentOffset.pointee.y / rowHeight) // Get the estimative of what row will be the selected when the scroll animation ends.
        var roundedRow = Int(lroundf(partialRow)) // Round the estimative to a row
        
        if roundedRow < 0 {
            roundedRow = 0
        } else {
            targetContentOffset.pointee.y = CGFloat(roundedRow) * rowHeight // Set the targetContentOffset (where the scrolling position will be when the animation ends) to a rounded value.
        }
        
        // Update the currentSelectedRow and notify the delegate that we have a new selected row.
        currentSelectedRow = roundedRow
        
        delegate?.pickerView?(self, didSelectRow: currentSelectedRow, index: currentSelectedIndex)
    }
    
    public func scrollViewDidEndDecelerating(_ scrollView: UIScrollView) {
        // When the orientation changes during the scroll, is required to reset the picker to select the nearby to middle row.
        if orientationChanged {
            selectedNearbyToMiddleRow(currentSelectedRow)
            orientationChanged = false
        }
        
        isScrolling = false
    }
    
    public func scrollViewDidScroll(_ scrollView: UIScrollView) {
        let partialRow = Float(scrollView.contentOffset.y / rowHeight)
        let roundedRow = Int(lroundf(partialRow))
        
        // Avoid to have two highlighted rows at the same time
        if let visibleRows = tableView.indexPathsForVisibleRows {
            for indexPath in visibleRows {
                if let cellToUnhighlight = tableView.cellForRow(at: indexPath) as? SimplePickerTableViewCell , (indexPath as NSIndexPath).row != roundedRow {
                    delegate?.pickerView?(self, viewForRow: (indexPath as NSIndexPath).row, index: indexForRow((indexPath as NSIndexPath).row), highlighted: false, reusingView: cellToUnhighlight.customView)
                    delegate?.pickerView?(self, styleForLabel: cellToUnhighlight.titleLabel, highlighted: false)
                }
            }
        }
        
        // Highlight the current selected cell during scroll
        if let cellToHighlight = tableView.cellForRow(at: IndexPath(row: roundedRow, section: 0)) as? SimplePickerTableViewCell {
            delegate?.pickerView?(self, viewForRow: roundedRow, index: indexForRow(roundedRow), highlighted: true, reusingView: cellToHighlight.customView)
            delegate?.pickerView?(self, styleForLabel: cellToHighlight.titleLabel, highlighted: true)
        }
    }
    
}<|MERGE_RESOLUTION|>--- conflicted
+++ resolved
@@ -226,35 +226,17 @@
         setupSelectionImageView()
         setupDefaultSelectionIndicator()
         
-<<<<<<< HEAD
         self.tableView.delegate = self
         self.tableView.dataSource = self
         self.tableView.reloadData()
         
         // This needs to be done after a delay - I am guessing it basically needs to be called once 
         // the view is already displaying
-        dispatch_async(dispatch_get_main_queue(),{
+        DispatchQueue.main.asyncAfter(deadline: .now()) {
             // Some UI Adjustments we need to do after setting UITableView data source & delegate.
             self.configureFirstSelection()
             self.adjustSelectionOverlayHeightConstraint()
-        })
-=======
-        // Setup UITableView data source & delegate in background
-        // Reason: When PickerView scrollingStyle is set to .Infinite and the data source is huge, setting UITableView data source & delegate
-        // on main queue can causes a little delay in the transition animation (push or modal animation)
-        let priority = DispatchQueue.GlobalQueuePriority.background
-        DispatchQueue.global(priority: priority).async {
-            self.tableView.delegate = self
-            self.tableView.dataSource = self
-            self.tableView.reloadData()
-            
-            DispatchQueue.main.async(execute: {
-                // Some UI Adjustments we need to do after setting UITableView data source & delegate.
-                self.configureFirstSelection()
-                self.adjustSelectionOverlayHeightConstraint()
-            })
-        }
->>>>>>> 3c2e6064
+        }
     }
     
     fileprivate func setupTableView() {
